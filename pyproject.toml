--- conflicted
+++ resolved
@@ -13,12 +13,9 @@
     "scikit-learn>=1.6.1",
     "scipy>=1.10.0",
     "sqlite-vec>=0.1.6",
-<<<<<<< HEAD
     "litellm>=1.34.0",
-=======
     "chromadb>=1.0.0",
     "redisvl>=0.8.0",
     "psycopg2-binary>=2.9.0",
     "pgvector>=0.4.1",
->>>>>>> a23fe4e7
 ]